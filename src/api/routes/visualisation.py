from fastapi import APIRouter, HTTPException, Query
<<<<<<< HEAD
from typing import Dict, Any
=======
>>>>>>> f892cdd4
import traceback
from src.visualisation.strategy_dashboard import StrategyDashboard
from src.visualisation.confidence_analysis import ConfidenceAnalysis
from src.visualisation.signal_timeline import SignalTimeline
<<<<<<< HEAD
import pandas as pd
=======
>>>>>>> f892cdd4
import json

router = APIRouter(prefix="/api/v1/visualization", tags=["visualization"])
import pprint

def deep_inspect(obj, path="root"):
    if isinstance(obj, dict):
        for k, v in obj.items():
            deep_inspect(v, f"{path}.{k}")
    elif isinstance(obj, list):
        if obj:
            print(f"{path}: list, first element type: {type(obj[0])}")
            if isinstance(obj[0], list):
                print(f"  {path}: ⚠️ first element is a list of length {len(obj[0])}")
            elif isinstance(obj[0], dict):
                print(f"  {path}: first element keys: {list(obj[0].keys())}")
            else:
                print(f"  {path}: first element value: {obj[0]}")
        else:
            print(f"{path}: empty list")
    else:
        print(f"{path}: {type(obj)}")


def sanitize_for_json(obj):
    import pandas as pd
    import numpy as np
    from datetime import datetime, date

    # Базові типи, які можна повернути як є
    if obj is None or isinstance(obj, (str, int, float, bool)):
        return obj
    
    # NumPy типи
    elif isinstance(obj, (np.integer, np.int32, np.int64, np.int8, np.int16)):
        return int(obj)
    elif isinstance(obj, (np.floating, np.float32, np.float64, np.float16)):
        return float(obj)
    elif isinstance(obj, np.bool_):
        return bool(obj)
    
    # datetime
    elif isinstance(obj, (datetime, date)):
        return obj.isoformat()
    
    # Pandas
    elif isinstance(obj, pd.DataFrame):
        return obj.to_dict(orient="records")
    elif isinstance(obj, pd.Series):
        return obj.tolist()
    
    # Словники
    elif isinstance(obj, dict):
        return {str(k): sanitize_for_json(v) for k, v in obj.items()}
    
    # Списки, кортежі та інші ітератори
    elif isinstance(obj, (list, tuple, set)):
        return [sanitize_for_json(item) for item in obj]
    
    # NumPy arrays
    elif isinstance(obj, np.ndarray):
        return obj.tolist()
    
    # Plotly специфічні об'єкти (якщо є)
    elif hasattr(obj, '__class__') and 'plotly' in str(obj.__class__):
        # Для plotly об'єктів намагаємося отримати їх словникове представлення
        try:
            if hasattr(obj, 'to_plotly_json'):
                return obj.to_plotly_json()
            elif hasattr(obj, 'to_dict'):
                return obj.to_dict()
        except:
            pass
    
    # Спробуємо отримати словникове представлення для інших об'єктів
    try:
        if hasattr(obj, 'to_dict'):
            return sanitize_for_json(obj.to_dict())
        elif hasattr(obj, 'dict'):
            return sanitize_for_json(obj.dict())
    except:
        pass
    
    # Якщо нічого не спрацювало, спробуємо repr або str
    try:
        return str(obj)
    except:
        return f"Unserializable object: {type(obj)}"
    
def improved_sanitize_for_json(obj, max_depth=10, current_depth=0):
    """
    Покращена версія з обмеженням глибини рекурсії
    """
    if current_depth > max_depth:
        return "Max depth exceeded"
    
    import pandas as pd
    import numpy as np
    from datetime import datetime, date
    import decimal

<<<<<<< HEAD
=======
def deep_inspect(obj, path="root"):
    if isinstance(obj, dict):
        for k, v in obj.items():
            deep_inspect(v, f"{path}.{k}")
    elif isinstance(obj, list):
        if obj:
            print(f"{path}: list, first element type: {type(obj[0])}")
            if isinstance(obj[0], list):
                print(f"  {path}: ⚠️ first element is a list of length {len(obj[0])}")
            elif isinstance(obj[0], dict):
                print(f"  {path}: first element keys: {list(obj[0].keys())}")
            else:
                print(f"  {path}: first element value: {obj[0]}")
        else:
            print(f"{path}: empty list")
    else:
        print(f"{path}: {type(obj)}")

def sanitize_for_json(obj):
    import pandas as pd
    import numpy as np
    from datetime import datetime, date

    # Базові типи, які можна повернути як є
    if obj is None or isinstance(obj, (str, int, float, bool)):
        return obj
    
    # NumPy типи
    elif isinstance(obj, (np.integer, np.int32, np.int64, np.int8, np.int16)):
        return int(obj)
    elif isinstance(obj, (np.floating, np.float32, np.float64, np.float16)):
        return float(obj)
    elif isinstance(obj, np.bool_):
        return bool(obj)
    
    # datetime
    elif isinstance(obj, (datetime, date)):
        return obj.isoformat()
    
    # Pandas
    elif isinstance(obj, pd.DataFrame):
        return obj.to_dict(orient="records")
    elif isinstance(obj, pd.Series):
        return obj.tolist()
    
    # Словники
    elif isinstance(obj, dict):
        return {str(k): sanitize_for_json(v) for k, v in obj.items()}
    
    # Списки, кортежі та інші ітератори
    elif isinstance(obj, (list, tuple, set)):
        return [sanitize_for_json(item) for item in obj]
    
    # NumPy arrays
    elif isinstance(obj, np.ndarray):
        return obj.tolist()
    
    # Plotly специфічні об'єкти (якщо є)
    elif hasattr(obj, '__class__') and 'plotly' in str(obj.__class__):
        # Для plotly об'єктів намагаємося отримати їх словникове представлення
        try:
            if hasattr(obj, 'to_plotly_json'):
                return obj.to_plotly_json()
            elif hasattr(obj, 'to_dict'):
                return obj.to_dict()
        except:
            pass
    
    # Спробуємо отримати словникове представлення для інших об'єктів
    try:
        if hasattr(obj, 'to_dict'):
            return sanitize_for_json(obj.to_dict())
        elif hasattr(obj, 'dict'):
            return sanitize_for_json(obj.dict())
    except:
        pass
    
    # Якщо нічого не спрацювало, спробуємо repr або str
    try:
        return str(obj)
    except:
        return f"Unserializable object: {type(obj)}"
    
def improved_sanitize_for_json(obj, max_depth=10, current_depth=0):
    """
    Покращена версія з обмеженням глибини рекурсії
    """
    if current_depth > max_depth:
        return "Max depth exceeded"
    
    import pandas as pd
    import numpy as np
    from datetime import datetime, date
    import decimal

>>>>>>> f892cdd4
    # Базові типи
    if obj is None or isinstance(obj, (str, int, float, bool)):
        return obj
    
    # Decimal
    elif isinstance(obj, decimal.Decimal):
        return float(obj)
    
    # NumPy типи
    elif isinstance(obj, (np.integer, np.int32, np.int64, np.int8, np.int16)):
        return int(obj)
    elif isinstance(obj, (np.floating, np.float32, np.float64, np.float16)):
        return float(obj)
    elif isinstance(obj, np.bool_):
        return bool(obj)
    elif isinstance(obj, np.ndarray):
        return obj.tolist()
    
    # datetime
    elif isinstance(obj, (datetime, date)):
        return obj.isoformat()
    
    # Pandas
    elif isinstance(obj, pd.DataFrame):
        return obj.to_dict(orient="records")
    elif isinstance(obj, pd.Series):
        return obj.tolist()
    elif isinstance(obj, pd.Timestamp):
        return obj.isoformat()
    
    # Словники
    elif isinstance(obj, dict):
        return {
            str(k): improved_sanitize_for_json(v, max_depth, current_depth + 1) 
            for k, v in obj.items()
        }
    
    # Списки, кортежі та інші ітератори
    elif isinstance(obj, (list, tuple, set)):
        return [
            improved_sanitize_for_json(item, max_depth, current_depth + 1) 
            for item in obj
        ]
    
    # Специфічні об'єкти Plotly
    elif hasattr(obj, '__class__') and any(x in str(obj.__class__) for x in ['plotly', 'graph_objs']):
        try:
            if hasattr(obj, 'to_plotly_json'):
                result = obj.to_plotly_json()
                return improved_sanitize_for_json(result, max_depth, current_depth + 1)
            elif hasattr(obj, 'to_dict'):
                result = obj.to_dict()
                return improved_sanitize_for_json(result, max_depth, current_depth + 1)
        except Exception as e:
            return f"Plotly object conversion failed: {str(e)}"
    
    # Спробуємо отримати словникове представлення
    try:
        if hasattr(obj, 'to_dict'):
            result = obj.to_dict()
            return improved_sanitize_for_json(result, max_depth, current_depth + 1)
        elif hasattr(obj, 'dict'):
            result = obj.dict()
            return improved_sanitize_for_json(result, max_depth, current_depth + 1)
        elif hasattr(obj, '__dict__'):
            result = obj.__dict__
            return improved_sanitize_for_json(result, max_depth, current_depth + 1)
    except Exception as e:
        pass
    
    # Якщо нічого не спрацювало, спробуємо repr
    try:
        return str(obj)
    except:
        return f"Unserializable object of type: {type(obj)}"
    
@router.get("/strategy-dashboard/{asset}")
async def get_strategy_dashboard(
    asset: str,
    days: int = Query(30, description="Number of days to analyze"),
    initial_capital: float = Query(10000, description="Initial capital for backtesting")
):
    """Get comprehensive strategy performance dashboard"""
    try:

        dashboard = StrategyDashboard()
        result = dashboard.generate_dashboard(asset, days, initial_capital)
        
        print("=== DASHBOARD RESULT TYPE ===", type(result))
        if isinstance(result, dict):
            for k, v in result.items():
                print(f"KEY: {k}, TYPE: {type(v)}")
                if isinstance(v, list):
                    print(f"  First element type: {type(v[0]) if v else 'empty'}")
        
        # Використовуємо покращену функцію
        sanitized_result = improved_sanitize_for_json(result)
        
        # Додаткова перевірка
        import json
        try:
            # Спробуємо серіалізувати для перевірки
            json.dumps(sanitized_result)
            print("✅ Sanitization successful - result is JSON serializable")
        except Exception as e:
            print(f"❌ Sanitization failed: {e}")
            # Якщо не вдалося, повертаємо спрощену версію
            return {
                "asset": asset,
                "period_days": days,
                "initial_capital": initial_capital,
                "error": "Could not serialize full dashboard data",
                "available_strategies": list(result.get('metrics', {}).keys()) if isinstance(result, dict) else []
            }
        
        return sanitized_result
<<<<<<< HEAD
        
    except Exception as e:
=======
    except Exception as e:

>>>>>>> f892cdd4
        print("❌ Error in get_strategy_dashboard:", e)
        traceback.print_exc()
        raise HTTPException(status_code=500, detail=f"Error generating dashboard: {str(e)}")

@router.get("/available-strategies")
async def get_available_strategies():
    """Get list of available strategies with ML support"""
    try:
        # Створюємо тестовий дашборд для перевірки
        dashboard = StrategyDashboard()
        result = dashboard.generate_dashboard("XAUUSD", 7, 10000)
        
        available_strategies = []
        
        if 'metrics' in result:
            for strategy_id in result['metrics'].keys():
                # Перевіряємо чи є ML метрики для кожної стратегії
                strategy_metrics = result['metrics'][strategy_id]
                has_ml = any('ml' in key.lower() for key in strategy_metrics.keys())
                
                available_strategies.append({
                    'strategy_id': strategy_id,
                    'has_ml_data': has_ml,
                    'metrics_available': list(strategy_metrics.keys())
                })
        
        return {
            "available_strategies": available_strategies,
            "total_strategies": len(available_strategies)
        }
        
    except Exception as e:
        return {"error": str(e)}

@router.get("/confidence-analysis/{strategy_id}/{asset}")
async def get_confidence_analysis(
    strategy_id: str,
    asset: str,
    days: int = Query(30, description="Number of days to analyze")
):
    """Get ML confidence analysis for a specific strategy"""
    try:
           analysis = ConfidenceAnalysis()
           result = analysis.generate_analysis(strategy_id, asset, days)
           return sanitize_for_json(result)
<<<<<<< HEAD
    except Exception as e:
        raise HTTPException(status_code=500, detail=f"Error generating confidence analysis: {str(e)}")

@router.get("/debug-ml-data/{strategy_id}/{asset}")
async def debug_ml_data(
    strategy_id: str,
    asset: str,
    days: int = Query(7, description="Number of days to analyze")
):
    """Debug endpoint to inspect ML data structure"""
    try:
        analysis = ConfidenceAnalysis()
        result = analysis.generate_analysis(strategy_id, asset, days)
        
        # Аналізуємо структуру даних
        debug_info = {
            "result_type": type(result).__name__,
            "result_keys": list(result.keys()) if isinstance(result, dict) else "Not a dict",
            "charts_keys": list(result.get('charts', {}).keys()) if isinstance(result, dict) and 'charts' in result else "No charts",
            "metrics_keys": list(result.get('metrics', {}).keys()) if isinstance(result, dict) and 'metrics' in result else "No metrics",
            "ml_metrics": result.get('ml_model_metrics', {}) if isinstance(result, dict) else "No ML metrics"
        }
        
        # Перевіряємо проблемні типи даних
        def find_complex_types(obj, path="root"):
            complex_types = []
            
            if isinstance(obj, dict):
                for k, v in obj.items():
                    complex_types.extend(find_complex_types(v, f"{path}.{k}"))
            elif isinstance(obj, (list, tuple)):
                for i, item in enumerate(obj[:3]):  # Перевіряємо тільки перші 3 елементи
                    complex_types.extend(find_complex_types(item, f"{path}[{i}]"))
            else:
                # Знаходимо складні типи
                if hasattr(obj, '__dict__') or hasattr(obj, 'to_dict') or hasattr(obj, 'to_plotly_json'):
                    complex_types.append(f"{path}: {type(obj)}")
            
            return complex_types
        
        complex_types = find_complex_types(result)
        
        return {
            "debug_info": debug_info,
            "complex_types_found": complex_types[:10],  # Перші 10 складних типів
            "total_complex_types": len(complex_types),
            "sample_sanitized": improved_sanitize_for_json(result) if len(complex_types) > 0 else "No complex types"
        }
        
=======
>>>>>>> f892cdd4
    except Exception as e:
        return {"error": str(e), "traceback": traceback.format_exc()}

@router.get("/signal-timeline/{strategy_id}/{asset}")
async def get_signal_timeline(
    strategy_id: str,
    asset: str,
    days: int = Query(30, description="Number of days to analyze")
):
    """Get price chart with ML-validated signals overlay"""
    try:
        print(f"📈 Generating signal timeline for {strategy_id} on {asset}")
        
        timeline = SignalTimeline()
        result = timeline.generate_timeline(strategy_id, asset, days)
        
        print(f"✅ Signal timeline generated, sanitizing for JSON...")
        
        # ВИПРАВЛЕННЯ: Використовуємо нашу функцію sanitize_for_json
        sanitized_result = improved_sanitize_for_json(result)
        
        # Додаткова перевірка
        try:
            json.dumps(sanitized_result)
            print("✅ Sanitization successful")
        except Exception as json_error:
            print(f"❌ JSON serialization failed: {json_error}")
            # Повертаємо спрощену версію
            return {
                "strategy_id": strategy_id,
                "asset": asset,
                "period_days": days,
                "error": "Could not serialize timeline data",
                "available_data": list(result.keys()) if isinstance(result, dict) else "Not a dict"
            }
        
        return sanitized_result
        
<<<<<<< HEAD
    except Exception as e:
        print(f"❌ Error in signal timeline: {e}")
        traceback.print_exc()
        raise HTTPException(status_code=500, detail=f"Error generating signal timeline: {str(e)}")


@router.get("/test-serialization/{asset}")
async def test_serialization(asset: str):
    """Test endpoint to check what data types are causing issues"""
    try:
        dashboard = StrategyDashboard()
        result = dashboard.generate_dashboard(asset, 7, 10000)  # Менше днів для швидшого тесту
        
        def find_problematic_types(obj, path="root"):
            problematic = []
            
            if isinstance(obj, dict):
                for k, v in obj.items():
                    problematic.extend(find_problematic_types(v, f"{path}.{k}"))
            elif isinstance(obj, (list, tuple)):
                for i, item in enumerate(obj[:5]):  # Перевіряємо тільки перші 5 елементів
                    problematic.extend(find_problematic_types(item, f"{path}[{i}]"))
            else:
                # Перевіряємо, чи можна серіалізувати цей об'єкт
                try:
                    json.dumps(obj)
                except:
                    problematic.append(f"{path}: {type(obj)} - {str(obj)[:100]}")
            
            return problematic
        
        issues = find_problematic_types(result)
        
        return {
            "asset": asset,
            "total_issues": len(issues),
            "issues": issues[:10],  # Повертаємо тільки перші 10 проблем
            "result_keys": list(result.keys()) if isinstance(result, dict) else "Not a dict"
        }
        
    except Exception as e:
        return {"error": str(e)}
=======
    except Exception as e:
        print(f"❌ Error in signal timeline: {e}")
        traceback.print_exc()
        raise HTTPException(status_code=500, detail=f"Error generating signal timeline: {str(e)}")
>>>>>>> f892cdd4
<|MERGE_RESOLUTION|>--- conflicted
+++ resolved
@@ -1,16 +1,10 @@
 from fastapi import APIRouter, HTTPException, Query
-<<<<<<< HEAD
 from typing import Dict, Any
-=======
->>>>>>> f892cdd4
 import traceback
 from src.visualisation.strategy_dashboard import StrategyDashboard
 from src.visualisation.confidence_analysis import ConfidenceAnalysis
 from src.visualisation.signal_timeline import SignalTimeline
-<<<<<<< HEAD
 import pandas as pd
-=======
->>>>>>> f892cdd4
 import json
 
 router = APIRouter(prefix="/api/v1/visualization", tags=["visualization"])
@@ -112,104 +106,6 @@
     from datetime import datetime, date
     import decimal
 
-<<<<<<< HEAD
-=======
-def deep_inspect(obj, path="root"):
-    if isinstance(obj, dict):
-        for k, v in obj.items():
-            deep_inspect(v, f"{path}.{k}")
-    elif isinstance(obj, list):
-        if obj:
-            print(f"{path}: list, first element type: {type(obj[0])}")
-            if isinstance(obj[0], list):
-                print(f"  {path}: ⚠️ first element is a list of length {len(obj[0])}")
-            elif isinstance(obj[0], dict):
-                print(f"  {path}: first element keys: {list(obj[0].keys())}")
-            else:
-                print(f"  {path}: first element value: {obj[0]}")
-        else:
-            print(f"{path}: empty list")
-    else:
-        print(f"{path}: {type(obj)}")
-
-def sanitize_for_json(obj):
-    import pandas as pd
-    import numpy as np
-    from datetime import datetime, date
-
-    # Базові типи, які можна повернути як є
-    if obj is None or isinstance(obj, (str, int, float, bool)):
-        return obj
-    
-    # NumPy типи
-    elif isinstance(obj, (np.integer, np.int32, np.int64, np.int8, np.int16)):
-        return int(obj)
-    elif isinstance(obj, (np.floating, np.float32, np.float64, np.float16)):
-        return float(obj)
-    elif isinstance(obj, np.bool_):
-        return bool(obj)
-    
-    # datetime
-    elif isinstance(obj, (datetime, date)):
-        return obj.isoformat()
-    
-    # Pandas
-    elif isinstance(obj, pd.DataFrame):
-        return obj.to_dict(orient="records")
-    elif isinstance(obj, pd.Series):
-        return obj.tolist()
-    
-    # Словники
-    elif isinstance(obj, dict):
-        return {str(k): sanitize_for_json(v) for k, v in obj.items()}
-    
-    # Списки, кортежі та інші ітератори
-    elif isinstance(obj, (list, tuple, set)):
-        return [sanitize_for_json(item) for item in obj]
-    
-    # NumPy arrays
-    elif isinstance(obj, np.ndarray):
-        return obj.tolist()
-    
-    # Plotly специфічні об'єкти (якщо є)
-    elif hasattr(obj, '__class__') and 'plotly' in str(obj.__class__):
-        # Для plotly об'єктів намагаємося отримати їх словникове представлення
-        try:
-            if hasattr(obj, 'to_plotly_json'):
-                return obj.to_plotly_json()
-            elif hasattr(obj, 'to_dict'):
-                return obj.to_dict()
-        except:
-            pass
-    
-    # Спробуємо отримати словникове представлення для інших об'єктів
-    try:
-        if hasattr(obj, 'to_dict'):
-            return sanitize_for_json(obj.to_dict())
-        elif hasattr(obj, 'dict'):
-            return sanitize_for_json(obj.dict())
-    except:
-        pass
-    
-    # Якщо нічого не спрацювало, спробуємо repr або str
-    try:
-        return str(obj)
-    except:
-        return f"Unserializable object: {type(obj)}"
-    
-def improved_sanitize_for_json(obj, max_depth=10, current_depth=0):
-    """
-    Покращена версія з обмеженням глибини рекурсії
-    """
-    if current_depth > max_depth:
-        return "Max depth exceeded"
-    
-    import pandas as pd
-    import numpy as np
-    from datetime import datetime, date
-    import decimal
-
->>>>>>> f892cdd4
     # Базові типи
     if obj is None or isinstance(obj, (str, int, float, bool)):
         return obj
@@ -326,13 +222,8 @@
             }
         
         return sanitized_result
-<<<<<<< HEAD
-        
-    except Exception as e:
-=======
-    except Exception as e:
-
->>>>>>> f892cdd4
+        
+    except Exception as e:
         print("❌ Error in get_strategy_dashboard:", e)
         traceback.print_exc()
         raise HTTPException(status_code=500, detail=f"Error generating dashboard: {str(e)}")
@@ -378,58 +269,6 @@
            analysis = ConfidenceAnalysis()
            result = analysis.generate_analysis(strategy_id, asset, days)
            return sanitize_for_json(result)
-<<<<<<< HEAD
-    except Exception as e:
-        raise HTTPException(status_code=500, detail=f"Error generating confidence analysis: {str(e)}")
-
-@router.get("/debug-ml-data/{strategy_id}/{asset}")
-async def debug_ml_data(
-    strategy_id: str,
-    asset: str,
-    days: int = Query(7, description="Number of days to analyze")
-):
-    """Debug endpoint to inspect ML data structure"""
-    try:
-        analysis = ConfidenceAnalysis()
-        result = analysis.generate_analysis(strategy_id, asset, days)
-        
-        # Аналізуємо структуру даних
-        debug_info = {
-            "result_type": type(result).__name__,
-            "result_keys": list(result.keys()) if isinstance(result, dict) else "Not a dict",
-            "charts_keys": list(result.get('charts', {}).keys()) if isinstance(result, dict) and 'charts' in result else "No charts",
-            "metrics_keys": list(result.get('metrics', {}).keys()) if isinstance(result, dict) and 'metrics' in result else "No metrics",
-            "ml_metrics": result.get('ml_model_metrics', {}) if isinstance(result, dict) else "No ML metrics"
-        }
-        
-        # Перевіряємо проблемні типи даних
-        def find_complex_types(obj, path="root"):
-            complex_types = []
-            
-            if isinstance(obj, dict):
-                for k, v in obj.items():
-                    complex_types.extend(find_complex_types(v, f"{path}.{k}"))
-            elif isinstance(obj, (list, tuple)):
-                for i, item in enumerate(obj[:3]):  # Перевіряємо тільки перші 3 елементи
-                    complex_types.extend(find_complex_types(item, f"{path}[{i}]"))
-            else:
-                # Знаходимо складні типи
-                if hasattr(obj, '__dict__') or hasattr(obj, 'to_dict') or hasattr(obj, 'to_plotly_json'):
-                    complex_types.append(f"{path}: {type(obj)}")
-            
-            return complex_types
-        
-        complex_types = find_complex_types(result)
-        
-        return {
-            "debug_info": debug_info,
-            "complex_types_found": complex_types[:10],  # Перші 10 складних типів
-            "total_complex_types": len(complex_types),
-            "sample_sanitized": improved_sanitize_for_json(result) if len(complex_types) > 0 else "No complex types"
-        }
-        
-=======
->>>>>>> f892cdd4
     except Exception as e:
         return {"error": str(e), "traceback": traceback.format_exc()}
 
@@ -468,7 +307,6 @@
         
         return sanitized_result
         
-<<<<<<< HEAD
     except Exception as e:
         print(f"❌ Error in signal timeline: {e}")
         traceback.print_exc()
@@ -510,10 +348,4 @@
         }
         
     except Exception as e:
-        return {"error": str(e)}
-=======
-    except Exception as e:
-        print(f"❌ Error in signal timeline: {e}")
-        traceback.print_exc()
-        raise HTTPException(status_code=500, detail=f"Error generating signal timeline: {str(e)}")
->>>>>>> f892cdd4
+        return {"error": str(e)}